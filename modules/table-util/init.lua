--!strict

-- TableUtil
-- Stephen Leitnick
-- September 13, 2017

<<<<<<< HEAD
type Table = { any }
type Dictionary = { [any]: any }
type MapPredicate = (any, any, Table) -> any
type FilterPredicate = (any, any, Table) -> boolean
type ReducePredicate = (any, any, any, Table) -> any
type FindCallback = (any, any, Table) -> boolean
type IteratorFunc = (t: Table, k: any) -> (any, any)

=======
>>>>>>> 7b396d63
--[=[
	@class TableUtil

	A collection of helpful table utility functions. Many of these functions are carried over from JavaScript or
	Python that are not present in Lua.

	Tables that only work specifically with arrays or dictionaries are marked as such in the documentation.

	:::info Immutability
	All functions (_except_ `SwapRemove`, `SwapRemoveFirstValue`, and `Lock`) treat tables as immutable and will return
	copies of the given table(s) with the operations performed on the copies.
]=]
local TableUtil = {}

local HttpService = game:GetService("HttpService")
local rng = Random.new()

--[=[
	@within TableUtil
	@function Copy
	@param tbl table -- Table to copy
	@param deep boolean? -- Whether or not to perform a deep copy
	@return table

	Creates a copy of the given table. By default, a shallow copy is
	performed. For deep copies, a second boolean argument must be
	passed to the function. Properly handles cyclical references.
]=]
local function Copy<T>(t: T, deep: boolean?): T
	if not deep then
		return (table.clone(t :: any) :: any) :: T
	end
<<<<<<< HEAD
	local function DeepCopy(tbl: Table, seen: Dictionary): Table
		local tCopy: Dictionary = table.clone(tbl)
		seen = seen or {}
		seen[tbl] = tCopy
		for k, v in pairs(tCopy) do
=======
	local function DeepCopy(tbl: { any })
		local tCopy = table.clone(tbl)
		for k, v in tCopy do
>>>>>>> 7b396d63
			if type(v) == "table" then
				tCopy[k] = seen[v] or DeepCopy(v, seen)
			end
		end
		setmetatable(tCopy, DeepCopy(getmetatable(tbl), seen))
		return tCopy
	end
<<<<<<< HEAD
	return DeepCopy(t, {})
=======
	return DeepCopy(t :: any) :: T
>>>>>>> 7b396d63
end

--[=[
	@within TableUtil
	@function Sync
	@param srcTbl table -- Source table
	@param templateTbl table -- Template table
	@return table

	Synchronizes the `srcTbl` based on the `templateTbl`. This will make
	sure that `srcTbl` has all of the same keys as `templateTbl`, including
	removing keys in `srcTbl` that are not present in `templateTbl`. This
	is a _deep_ operation, so any nested tables will be synchronized as
	well.

	```lua
	local template = {kills = 0, deaths = 0, xp = 0}
	local data = {kills = 10, experience = 12}
	data = TableUtil.Sync(data, template)
	print(data) --> {kills = 10, deaths = 0, xp = 0}
	```

	:::caution Data Loss Warning
	This is a two-way sync, so the source table will have data
	_removed_ that isn't found in the template table. This can
	be problematic if used for player data, where there might
	be dynamic data added that isn't in the template.

	For player data, use `TableUtil.Reconcile` instead.
]=]
local function Sync<S, T>(srcTbl: S, templateTbl: T): T
	assert(type(srcTbl) == "table", "First argument must be a table")
	assert(type(templateTbl) == "table", "Second argument must be a table")

	local tbl = table.clone(srcTbl)

	-- If 'tbl' has something 'templateTbl' doesn't, then remove it from 'tbl'
	-- If 'tbl' has something of a different type than 'templateTbl', copy from 'templateTbl'
	-- If 'templateTbl' has something 'tbl' doesn't, then add it to 'tbl'
	for k, v in pairs(tbl) do
		local vTemplate = templateTbl[k]

		-- Remove keys not within template:
		if vTemplate == nil then
			tbl[k] = nil

			-- Synchronize data types:
		elseif type(v) ~= type(vTemplate) then
			if type(vTemplate) == "table" then
				tbl[k] = Copy(vTemplate, true)
			else
				tbl[k] = vTemplate
			end

			-- Synchronize sub-tables:
		elseif type(v) == "table" then
			tbl[k] = Sync(v, vTemplate)
		end
	end

	-- Add any missing keys:
	for k, vTemplate in pairs(templateTbl) do
		local v = tbl[k]

		if v == nil then
			if type(vTemplate) == "table" then
				tbl[k] = Copy(vTemplate, true)
			else
				tbl[k] = vTemplate
			end
		end
	end

	return (tbl :: any) :: T
end

--[=[
	@within TableUtil
	@function Reconcile
	@param source table
	@param template table
	@return table

	Performs a one-way sync on the `source` table against the
	`template` table. Any keys found in `template` that are
	not found in `source` will be added to `source`. This is
	useful for syncing player data against data template tables
	to ensure players have all the necessary keys, while
	maintaining existing keys that may no longer be in the
	template.

	This is a deep operation, so nested tables will also be
	properly reconciled.

	```lua
	local template = {kills = 0, deaths = 0, xp = 0}
	local data = {kills = 10, abc = 20}
	local correctedData = TableUtil.Reconcile(data, template)
	
	print(correctedData) --> {kills = 10, deaths = 0, xp = 0, abc = 20}
	```
]=]
local function Reconcile<S, T>(src: S, template: T): S & T
	assert(type(src) == "table", "First argument must be a table")
	assert(type(template) == "table", "Second argument must be a table")

	local tbl = table.clone(src)

	for k, v in template do
		local sv = src[k]
		if sv == nil then
			if type(v) == "table" then
				tbl[k] = Copy(v, true)
			else
				tbl[k] = v
			end
		elseif type(sv) == "table" then
			if type(v) == "table" then
				tbl[k] = Reconcile(sv, v)
			else
				tbl[k] = Copy(sv, true)
			end
		end
	end

	return (tbl :: any) :: S & T
end

--[=[
	@within TableUtil
	@function SwapRemove
	@param tbl table -- Array
	@param i number -- Index

	Removes index `i` in the table by swapping the value at `i` with
	the last value in the array, and then trimming off the last
	value from the array.

	This allows removal of the value at `i` in `O(1)` time, but does
	not preserve array ordering. If a value needs to be removed from
	an array, but ordering of the array does not matter, using
	`SwapRemove` is always preferred over `table.remove`.

	In the following example, we remove "B" at index 2. SwapRemove does
	this by moving the last value "E" over top of "B", and then trimming
	off "E" at the end of the array:
	```lua
	local t = {"A", "B", "C", "D", "E"}
	TableUtil.SwapRemove(t, 2) -- Remove "B"
	print(t) --> {"A", "E", "C", "D"}
	```

	:::note Arrays only
	This function works on arrays, but not dictionaries.
]=]
local function SwapRemove<T>(t: { T }, i: number)
	local n = #t
	t[i] = t[n]
	t[n] = nil
end

--[=[
	@within TableUtil
	@function SwapRemoveFirstValue
	@param tbl table -- Array
	@param v any -- Value to find
	@return number?

	Performs `table.find(tbl, v)` to find the index of the given
	value, and then performs `TableUtil.SwapRemove` on that index.

	```lua
	local t = {"A", "B", "C", "D", "E"}
	TableUtil.SwapRemoveFirstValue(t, "C")
	print(t) --> {"A", "B", "E", "D"}
	```

	:::note Arrays only
	This function works on arrays, but not dictionaries.
]=]
local function SwapRemoveFirstValue<T>(t: { T }, v: T): number?
	local index: number? = table.find(t, v)
	if index then
		SwapRemove(t, index)
	end
	return index
end

--[=[
	@within TableUtil
	@function Map
	@param tbl table
	@param predicate (value: any, key: any, tbl: table) -> newValue: any
	@return table

	Performs a map operation against the given table, which can be used to
	map new values based on the old values at given keys/indices.

	For example:

	```lua
	local t = {A = 10, B = 20, C = 30}
	local t2 = TableUtil.Map(t, function(value)
		return value * 2
	end)
	print(t2) --> {A = 20, B = 40, C = 60}
	```
]=]
local function Map<T, M>(t: { T }, f: (T, number, { T }) -> M): { M }
	assert(type(t) == "table", "First argument must be a table")
	assert(type(f) == "function", "Second argument must be a function")
	local newT = table.create(#t)
	for k, v in t do
		newT[k] = f(v, k, t)
	end
	return newT
end

--[=[
	@within TableUtil
	@function Filter
	@param tbl table
	@param predicate (value: any, key: any, tbl: table) -> keep: boolean
	@return table

	Performs a filter operation against the given table, which can be used to
	filter out unwanted values from the table.

	For example:

	```lua
	local t = {A = 10, B = 20, C = 30}
	local t2 = TableUtil.Filter(t, function(value, key)
		return value > 15
	end)
	print(t2) --> {B = 40, C = 60}
	```
]=]
local function Filter<T>(t: { T }, predicate: (T, any, { T }) -> boolean): { T }
	assert(type(t) == "table", "First argument must be a table")
	assert(type(predicate) == "function", "Second argument must be a function")
	local newT = table.create(#t)
	if #t > 0 then
		local n = 0
		for i, v in t do
			if predicate(v, i, t) then
				n += 1
				newT[n] = v
			end
		end
	else
		for k, v in t do
			if predicate(v, k, t) then
				newT[k] = v
			end
		end
	end
	return newT
end

--[=[
	@within TableUtil
	@function Reduce
	@param tbl table
	@param predicate (accumulator: any, value: any, index: any, tbl: table) -> result: any
	@return table

	Performs a reduce operation against the given table, which can be used to
	reduce the table into a single value. This could be used to sum up a table
	or transform all the values into a compound value of any kind.

	For example:

	```lua
	local t = {10, 20, 30, 40}
	local result = TableUtil.Reduce(t, function(accum, value)
		return accum + value
	end)
	print(result) --> 100
	```
]=]
local function Reduce<T, R>(t: { T }, predicate: (R, T, any, { T }) -> R, init: R): R
	assert(type(t) == "table", "First argument must be a table")
	assert(type(predicate) == "function", "Second argument must be a function")
	local result = init :: R
	if #t > 0 then
		local start = 1
		if init == nil then
			result = (t[1] :: any) :: R
			start = 2
		end
		for i = start, #t do
			result = predicate(result, t[i], i, t)
		end
	else
		local start = nil
		if init == nil then
			result = (next(t) :: any) :: R
			start = result
		end
		for k, v in next, t, start :: any? do
			result = predicate(result, v, k, t)
		end
	end
	return result
end

--[=[
	@within TableUtil
	@function Assign
	@param target table
	@param ... table
	@return table

	Copies all values of the given tables into the `target` table.

	```lua
	local t = {A = 10}
	local t2 = {B = 20}
	local t3 = {C = 30, D = 40}
	local newT = TableUtil.Assign(t, t2, t3)
	print(newT) --> {A = 10, B = 20, C = 30, D = 40}
	```
]=]
local function Assign<T>(target: { T }, ...: { any }): { T } & { any }
	local tbl = table.clone(target)
	for _, src in { ... } do
		for k, v in src do
			tbl[k] = v
		end
	end
	return tbl
end

--[=[
	@within TableUtil
	@function Extend
	@param target table
	@param extension table
	@return table

	Extends the target array with the extension array.

	```lua
	local t = {10, 20, 30}
	local t2 = {30, 40, 50}
	local tNew = TableUtil.Extend(t, t2)
	print(tNew) --> {10, 20, 30, 30, 40, 50}
	```

	:::note Arrays only
	This function works on arrays, but not dictionaries.
]=]
local function Extend<T, E>(target: { T }, extension: { E }): { T } & { E }
	local tbl = table.clone(target) :: { any }
	for _, v in extension do
		table.insert(tbl, v)
	end
	return tbl
end

--[=[
	@within TableUtil
	@function Reverse
	@param tbl table
	@return table

	Reverses the array.

	```lua
	local t = {1, 5, 10}
	local tReverse = TableUtil.Reverse(t)
	print(tReverse) --> {10, 5, 1}
	```

	:::note Arrays only
	This function works on arrays, but not dictionaries.
]=]
local function Reverse<T>(tbl: { T }): { T }
	local n = #tbl
	local tblRev = table.create(n)
	for i = 1, n do
		tblRev[i] = tbl[n - i + 1]
	end
	return tblRev
end

--[=[
	@within TableUtil
	@function Shuffle
	@param tbl table
	@param rngOverride Random?
	@return table

	Shuffles the table.

	```lua
	local t = {1, 2, 3, 4, 5, 6, 7, 8, 9}
	local shuffled = TableUtil.Shuffle(t)
	print(shuffled) --> e.g. {9, 4, 6, 7, 3, 1, 5, 8, 2}
	```

	:::note Arrays only
	This function works on arrays, but not dictionaries.
]=]
local function Shuffle<T>(tbl: { T }, rngOverride: Random?): { T }
	assert(type(tbl) == "table", "First argument must be a table")
	local shuffled = table.clone(tbl)
	local random = if typeof(rngOverride) == "Random" then rngOverride else rng
	for i = #tbl, 2, -1 do
		local j = random:NextInteger(1, i)
		shuffled[i], shuffled[j] = shuffled[j], shuffled[i]
	end
	return shuffled
end

--[=[
	@within TableUtil
	@function Sample
	@param tbl table
	@param sampleSize number
	@param rngOverride Random?
	@return table

	Returns a random sample of the table.

	```lua
	local t = {1, 2, 3, 4, 5, 6, 7, 8, 9}
	local sample = TableUtil.Sample(t, 3)
	print(sample) --> e.g. {6, 2, 5}
	```

	:::note Arrays only
	This function works on arrays, but not dictionaries.
]=]
local function Sample<T>(tbl: { T }, size: number, rngOverride: Random?): { T }
	assert(type(tbl) == "table", "First argument must be a table")
	assert(type(size) == "number", "Second argument must be a number")
	local shuffled = table.clone(tbl)
	local sample = table.create(size)
	local random = if typeof(rngOverride) == "Random" then rngOverride else rng
	local len = #tbl
	size = math.clamp(size, 1, len)
	for i = 1, size do
		local j = random:NextInteger(i, len)
		shuffled[i], shuffled[j] = shuffled[j], shuffled[i]
	end
	table.move(shuffled, 1, size, 1, sample)
	return sample
end

--[=[
	@within TableUtil
	@function Flat
	@param tbl table
	@param depth number?
	@return table

	Returns a new table where all sub-arrays have been
	bubbled up to the top. The depth at which the scan
	is performed is dictated by the `depth` parameter,
	which is set to `1` by default.

	```lua
	local t = {{10, 20}, {90, 100}, {30, 15}}
	local flat = TableUtil.Flat(t)
	print(flat) --> {10, 20, 90, 100, 30, 15}
	```

	:::note Arrays only
	This function works on arrays, but not dictionaries.
]=]
local function Flat<T>(tbl: { T }, depth: number?): { T }
	local maxDepth: number = if type(depth) == "number" then depth else 1
	local flatTbl = table.create(#tbl)
	local function Scan(t: { any }, d: number)
		for _, v in t do
			if type(v) == "table" and d < maxDepth then
				Scan(v, d + 1)
			else
				table.insert(flatTbl, v)
			end
		end
	end
	Scan(tbl, 0)
	return flatTbl
end

--[=[
	@within TableUtil
	@function FlatMap
	@param tbl table
	@param predicate (key: any, value: any, tbl: table) -> newValue: any
	@return table

	Calls `TableUtil.Map` on the given table and predicate, and then
	calls `TableUtil.Flat` on the result from the map operation.

	```lua
	local t = {10, 20, 30}
	local result = TableUtil.FlatMap(t, function(value)
		return {value, value * 2}
	end)
	print(result) --> {10, 20, 20, 40, 30, 60}
	```

	:::note Arrays only
	This function works on arrays, but not dictionaries.
]=]
local function FlatMap<T, M>(tbl: { T }, callback: (T, number, { T }) -> M): { M }
	return Flat(Map(tbl, callback))
end

--[=[
	@within TableUtil
	@function Keys
	@param tbl table
	@return table

	Returns an array with all the keys in the table.

	```lua
	local t = {A = 10, B = 20, C = 30}
	local keys = TableUtil.Keys(t)
	print(keys) --> {"A", "B", "C"}
	```

	:::caution Ordering
	The ordering of the keys is never guaranteed. If order is imperative, call
	`table.sort` on the resulting `keys` array.
	```lua
	local keys = TableUtil.Keys(t)
	table.sort(keys)
	```
]=]
local function Keys<K, V>(tbl: { [K]: V }): { K }
	local keys = table.create(#tbl)
	for k in tbl do
		table.insert(keys, k)
	end
	return keys
end

--[=[
	@within TableUtil
	@function Values
	@param tbl table
	@return table

	Returns an array with all the values in the table.

	```lua
	local t = {A = 10, B = 20, C = 30}
	local values = TableUtil.Values(t)
	print(values) --> {10, 20, 30}
	```

	:::caution Ordering
	The ordering of the values is never guaranteed. If order is imperative, call
	`table.sort` on the resulting `values` array.
	```lua
	local values = TableUtil.Values(t)
	table.sort(values)
	```
]=]
local function Values<K, V>(tbl: { [K]: V }): { V }
	local values = table.create(#tbl)
	for _, v in tbl do
		table.insert(values, v)
	end
	return values
end

--[=[
	@within TableUtil
	@function Find
	@param tbl table
	@param callback (value: any, index: any, tbl: table) -> boolean
	@return (value: any?, key: any?)

	Performs a linear scan across the table and calls `callback` on
	each item in the array. Returns the value and key of the first
	pair in which the callback returns `true`.

	```lua
	local t = {
		{Name = "Bob", Age = 20};
		{Name = "Jill", Age = 30};
		{Name = "Ann", Age = 25};
	}

	-- Find first person who has a name starting with J:
	local firstPersonWithJ = TableUtil.Find(t, function(person)
		return person.Name:sub(1, 1):lower() == "j"
	end)

	print(firstPersonWithJ) --> {Name = "Jill", Age = 30}
	```

	:::caution Dictionary Ordering
	While `Find` can also be used with dictionaries, dictionary ordering is never
	guaranteed, and thus the result could be different if there are more
	than one possible matches given the data and callback function.
]=]
local function Find<K, V>(tbl: { [K]: V }, callback: (V, K, { [K]: V }) -> boolean): (V?, K?)
	for k, v in tbl do
		if callback(v, k, tbl) then
			return v, k
		end
	end
	return nil, nil
end

--[=[
	@within TableUtil
	@function Every
	@param tbl table
	@param callback (value: any, index: any, tbl: table) -> boolean
	@return boolean

	Returns `true` if the `callback` also returns `true` for _every_
	item in the table.

	```lua
	local t = {10, 20, 40, 50, 60}

	local allAboveZero = TableUtil.Every(t, function(value)
		return value > 0
	end)

	print("All above zero:", allAboveZero) --> All above zero: true
	```
]=]
local function Every<K, V>(tbl: { [K]: V }, callback: (V, K, { [K]: V }) -> boolean): boolean
	for k, v in tbl do
		if not callback(v, k, tbl) then
			return false
		end
	end
	return true
end

--[=[
	@within TableUtil
	@function Some
	@param tbl table
	@param callback (value: any, index: any, tbl: table) -> boolean
	@return boolean

	Returns `true` if the `callback` also returns `true` for _at least
	one_ of the items in the table.

	```lua
	local t = {10, 20, 40, 50, 60}

	local someBelowTwenty = TableUtil.Some(t, function(value)
		return value < 20
	end)

	print("Some below twenty:", someBelowTwenty) --> Some below twenty: true
	```
]=]
local function Some<K, V>(tbl: { [K]: V }, callback: (V, K, { [K]: V }) -> boolean): boolean
	for k, v in tbl do
		if callback(v, k, tbl) then
			return true
		end
	end
	return false
end

--[=[
	@within TableUtil
	@function Truncate
	@param tbl table
	@param length number
	@return table

	Returns a new table truncated to the length of `length`. Any length
	equal or greater than the current length will simply return a
	shallow copy of the table.

	```lua
	local t = {10, 20, 30, 40, 50, 60, 70, 80}
	local tTruncated = TableUtil.Truncate(t, 3)
	print(tTruncated) --> {10, 20, 30}
	```
]=]
local function Truncate<T>(tbl: { T }, len: number): { T }
	local n = #tbl
	len = math.clamp(len, 1, n)
	return if len == n then table.clone(tbl) else table.move(tbl, 1, len, 1, table.create(len))
end

--[=[
	@within TableUtil
	@function Zip
	@param ... table
	@return (iter: (t: table, k: any) -> (key: any?, values: table?), tbl: table, startIndex: any?)

	Returns an iterator that can scan through multiple tables at the same time side-by-side, matching
	against shared keys/indices.

	```lua
	local t1 = {10, 20, 30, 40, 50}
	local t2 = {60, 70, 80, 90, 100}

	for key,values in TableUtil.Zip(t1, t2) do
		print(key, values)
	end

	--[[
		Outputs:
		1 {10, 60}
		2 {20, 70}
		3 {30, 80}
		4 {40, 90}
		5 {50, 100}
	--]]
	```
]=]
local function Zip(...: { [any]: any }): ((t: { any }, k: any) -> (any, any), { any }, any)
	assert(select("#", ...) > 0, "Must supply at least 1 table")
	local function ZipIteratorArray(all: { any }, k: number): (number?, { any }?)
		k += 1
		local values = {}
		for i, t in all do
			local v = t[k]
			if v ~= nil then
				values[i] = v
			else
				return nil, nil
			end
		end
		return k, values
	end
	local function ZipIteratorMap(all: { [any]: any }, k: any): (number?, { any }?)
		local values = {}
		for i, t in all do
			local v = next(t, k)
			if v ~= nil then
				values[i] = v
			else
				return nil, nil
			end
		end
		return k, values
	end
	local all = { ... }
	if #all[1] > 0 then
		return ZipIteratorArray, all, 0
	else
		return ZipIteratorMap, all, nil
	end
end

--[=[
	@within TableUtil
	@function Lock
	@param tbl table
	@return table

	Locks the table using `table.freeze`, as well as any
	nested tables within the given table. This will lock
	the whole deep structure of the table, disallowing any
	further modifications.

	```lua
	local tbl = {xyz = {abc = 32}}
	tbl.xyz.abc = 28 -- Works fine
	TableUtil.Lock(tbl)
	tbl.xyz.abc = 64 -- Will throw an error (cannot modify readonly table)
	```
]=]
local function Lock<T>(tbl: T): T
	local function Freeze(t: { [any]: any })
		for k, v in pairs(t) do
			if type(v) == "table" then
				t[k] = Freeze(v)
			end
		end
		return table.freeze(t)
	end
	return Freeze(tbl :: any)
end

--[=[
	@within TableUtil
	@function IsEmpty
	@param tbl table
	@return boolean

	Returns `true` if the given table is empty. This is
	simply performed by checking if `next(tbl)` is `nil`
	and works for both arrays and dictionaries. This is
	useful when needing to check if a table is empty but
	not knowing if it is an array or dictionary.

	```lua
	TableUtil.IsEmpty({}) -- true
	TableUtil.IsEmpty({"abc"}) -- false
	TableUtil.IsEmpty({abc = 32}) -- false
	```
]=]
local function IsEmpty(tbl: { any }): boolean
	return next(tbl) == nil
end

--[=[
	@within TableUtil
	@function EncodeJSON
	@param value any
	@return string

	Proxy for [`HttpService:JSONEncode`](https://developer.roblox.com/en-us/api-reference/function/HttpService/JSONEncode).
]=]
local function EncodeJSON(value: any): string
	return HttpService:JSONEncode(value)
end

--[=[
	@within TableUtil
	@function DecodeJSON
	@param value any
	@return string

	Proxy for [`HttpService:JSONDecode`](https://developer.roblox.com/en-us/api-reference/function/HttpService/JSONDecode).
]=]
local function DecodeJSON(str: string): any
	return HttpService:JSONDecode(str)
end

TableUtil.Copy = Copy
TableUtil.Sync = Sync
TableUtil.Reconcile = Reconcile
TableUtil.SwapRemove = SwapRemove
TableUtil.SwapRemoveFirstValue = SwapRemoveFirstValue
TableUtil.Map = Map
TableUtil.Filter = Filter
TableUtil.Reduce = Reduce
TableUtil.Assign = Assign
TableUtil.Extend = Extend
TableUtil.Reverse = Reverse
TableUtil.Shuffle = Shuffle
TableUtil.Sample = Sample
TableUtil.Flat = Flat
TableUtil.FlatMap = FlatMap
TableUtil.Keys = Keys
TableUtil.Values = Values
TableUtil.Find = Find
TableUtil.Every = Every
TableUtil.Some = Some
TableUtil.Truncate = Truncate
TableUtil.Zip = Zip
TableUtil.Lock = Lock
TableUtil.IsEmpty = IsEmpty
TableUtil.EncodeJSON = EncodeJSON
TableUtil.DecodeJSON = DecodeJSON

return TableUtil<|MERGE_RESOLUTION|>--- conflicted
+++ resolved
@@ -4,17 +4,6 @@
 -- Stephen Leitnick
 -- September 13, 2017
 
-<<<<<<< HEAD
-type Table = { any }
-type Dictionary = { [any]: any }
-type MapPredicate = (any, any, Table) -> any
-type FilterPredicate = (any, any, Table) -> boolean
-type ReducePredicate = (any, any, any, Table) -> any
-type FindCallback = (any, any, Table) -> boolean
-type IteratorFunc = (t: Table, k: any) -> (any, any)
-
-=======
->>>>>>> 7b396d63
 --[=[
 	@class TableUtil
 
@@ -47,17 +36,11 @@
 	if not deep then
 		return (table.clone(t :: any) :: any) :: T
 	end
-<<<<<<< HEAD
-	local function DeepCopy(tbl: Table, seen: Dictionary): Table
-		local tCopy: Dictionary = table.clone(tbl)
+	local function DeepCopy(tbl: {}, seen: { [any]: any }): T
+		local tCopy = table.clone(tbl)
 		seen = seen or {}
 		seen[tbl] = tCopy
 		for k, v in pairs(tCopy) do
-=======
-	local function DeepCopy(tbl: { any })
-		local tCopy = table.clone(tbl)
-		for k, v in tCopy do
->>>>>>> 7b396d63
 			if type(v) == "table" then
 				tCopy[k] = seen[v] or DeepCopy(v, seen)
 			end
@@ -65,11 +48,7 @@
 		setmetatable(tCopy, DeepCopy(getmetatable(tbl), seen))
 		return tCopy
 	end
-<<<<<<< HEAD
-	return DeepCopy(t, {})
-=======
-	return DeepCopy(t :: any) :: T
->>>>>>> 7b396d63
+	return DeepCopy(t :: any, {}) :: T
 end
 
 --[=[
