--!strict
-- Trove
-- Stephen Leitnick
-- October 16, 2021

local FN_MARKER = newproxy()
local THREAD_MARKER = newproxy()

local RunService = game:GetService("RunService")

type Table = { Destroy: (() -> ())?, Disconnect: (() -> ())? }
type Object = Table | {} | Instance | RBXScriptConnection | () -> () | thread
type CachedObject = {
	Object: Object,
	CleanupName: string,
}

export type Trove = {
	Extend: () -> (),
	Clone: (Instance) -> Instance?,
	Construct: ({} | (...any) -> any) -> any,
	Connect: (RBXScriptSignal, (...any) -> ()) -> Object,
	BindToRenderStep: (string, number, (dt: number) -> ()) -> (),
	AddPromise: (any) -> any,
	Add: (Object, string?) -> Object,
	Remove: (Object) -> boolean,
	Clean: () -> (),
	AttachToInstance: (Instance) -> Object,
}

local function GetObjectCleanupFunction(object: Object, cleanupMethod: string?): string
	local t = typeof(object)
	if t == "function" then
		return FN_MARKER
	elseif t == "thread" then
		return THREAD_MARKER
	end
	if cleanupMethod then
		return cleanupMethod
	end
	if t == "Instance" then
		return "Destroy"
	elseif t == "RBXScriptConnection" then
		return "Disconnect"
	elseif t == "table" then
		if typeof((object :: Table).Destroy) == "function" then
			return "Destroy"
		elseif typeof((object :: Table).Disconnect) == "function" then
			return "Disconnect"
		end
	end
	error("Failed to get cleanup function for object " .. t .. ": " .. tostring(object), 3)
end

local function AssertPromiseLike(object): ()
	if
		typeof(object) ~= "table"
		or typeof(object.getStatus) ~= "function"
		or typeof(object.finally) ~= "function"
		or typeof(object.cancel) ~= "function"
	then
		error("Did not receive a Promise as an argument", 3)
	end
end

--[=[
	@class Trove
	A Trove is helpful for tracking any sort of object during
	runtime that needs to get cleaned up at some point.
]=]
local Trove = {}
Trove.__index = Trove
Trove._objects = {} :: { CachedObject }
Trove._cleaning = false :: boolean

--[=[
	@return Trove
	Constructs a Trove object.
]=]
function Trove.new(): Trove
	local self = setmetatable({}, Trove)
	self._objects = {}
	self._cleaning = false

	return self :: any
end

--[=[
	@return Trove
	Creates and adds another trove to itself. This is just shorthand
	for `trove:Construct(Trove)`. This is useful for contexts where
	the trove object is present, but the class itself isn't.

	:::note
	This does _not_ clone the trove. In other words, the objects in the
	trove are not given to the new constructed trove. This is simply to
	construct a new Trove and add it as an object to track.
	:::

	```lua
	local trove = Trove.new()
	local subTrove = trove:Extend()

	trove:Clean() -- Cleans up the subTrove too
	```
]=]
function Trove:Extend(): ()
	if self._cleaning then
		error("Cannot call trove:Extend() while cleaning", 2)
	end

	return self:Construct(Trove)
end

--[=[
	Clones the given instance and adds it to the trove. Shorthand for
	`trove:Add(instance:Clone())`.
]=]
function Trove:Clone(instance: Instance): Instance?
	if self._cleaning then
		error("Cannot call trove:Clone() while cleaning", 2)
	end
	return self:Add(instance:Clone())
end

--[=[
	@param class table | (...any) -> any
	@param ... any
	@return any
	Constructs a new object from either the
	table or function given.

	If a table is given, the table's `new`
	function will be called with the given
	arguments.

	If a function is given, the function will
	be called with the given arguments.
	
	The result from either of the two options
	will be added to the trove.

	This is shorthand for `trove:Add(SomeClass.new(...))`
	and `trove:Add(SomeFunction(...))`.

	```lua
	local Signal = require(somewhere.Signal)

	-- All of these are identical:
	local s = trove:Construct(Signal)
	local s = trove:Construct(Signal.new)
	local s = trove:Construct(function() return Signal.new() end)
	local s = trove:Add(Signal.new())

	-- Even Roblox instances can be created:
	local part = trove:Construct(Instance, "Part")
	```
]=]
function Trove:Construct(class, ...)
	if self._cleaning then
		error("Cannot call trove:Construct() while cleaning", 2)
	end
	local object = nil
	local t = type(class)

	if t == "table" then
		object = class.new(...)
	elseif type(class) == "function" then
		object = class(...)
	end

	return self:Add(object)
end

--[=[
	@param signal RBXScriptSignal
	@param fn (...: any) -> ()
	@return Object
	Connects the function to the signal, adds the connection
	to the trove, and then returns the connection.

	This is shorthand for `trove:Add(signal:Connect(fn))`.

	```lua
	trove:Connect(workspace.ChildAdded, function(instance)
		print(instance.Name .. " added to workspace")
	end)
	```
]=]
function Trove:Connect(signal: RBXScriptSignal, fn: (...any) -> ()): Object
	if self._cleaning then
		error("Cannot call trove:Connect() while cleaning", 2)
	end
	return self:Add(signal:Connect(fn))
end

--[=[
	@param name string
	@param priority number
	@param fn (dt: number) -> ()
	Calls `RunService:BindToRenderStep` and registers a function in the
	trove that will call `RunService:UnbindFromRenderStep` on cleanup.

	```lua
	trove:BindToRenderStep("Test", Enum.RenderPriority.Last.Value, function(dt)
		-- Do something
	end)
	```
]=]
function Trove:BindToRenderStep(name: string, priority: number, fn: (dt: number) -> ()): ()
	if self._cleaning then
		error("Cannot call trove:BindToRenderStep() while cleaning", 2)
	end
	RunService:BindToRenderStep(name, priority, fn)
	self:Add(function()
		RunService:UnbindFromRenderStep(name)
	end)
end

--[=[
	@param promise Promise
	@return Promise
	Gives the promise to the trove, which will cancel the promise if the trove is cleaned up or if the promise
	is removed. The exact promise is returned, thus allowing chaining.

	```lua
	trove:AddPromise(doSomethingThatReturnsAPromise())
		:andThen(function()
			print("Done")
		end)
	-- Will cancel the above promise (assuming it didn't resolve immediately)
	trove:Clean()

	local p = trove:AddPromise(doSomethingThatReturnsAPromise())
	-- Will also cancel the promise
	trove:Remove(p)
	```

	:::caution Promise v4 Only
	This is only compatible with the [roblox-lua-promise](https://eryn.io/roblox-lua-promise/) library, version 4.
	:::
]=]
function Trove:AddPromise(promise)
	if self._cleaning then
		error("Cannot call trove:AddPromise() while cleaning", 2)
	end
	AssertPromiseLike(promise)
	if promise:getStatus() == "Started" then
		promise:finally(function()
			if self._cleaning then
				return
			end
			self:_findAndRemoveFromObjects(promise, false)
		end)
		self:Add(promise, "cancel")
	end
	return promise
end

--[=[
	@param object any -- Object to track
	@param cleanupMethod string? -- Optional cleanup name override
	@return object: any
	Adds an object to the trove. Once the trove is cleaned or
	destroyed, the object will also be cleaned up.

	The following types are accepted (e.g. `typeof(object)`):

	| Type | Cleanup |
	| ---- | ------- |
	| `Instance` | `object:Destroy()` |
	| `RBXScriptConnection` | `object:Disconnect()` |
	| `function` | `object()` |
	| `thread` | `task.cancel(object)` |
	| `table` | `object:Destroy()` _or_ `object:Disconnect()` |
	| `table` with `cleanupMethod` | `object:<cleanupMethod>()` |

	Returns the object added.

	```lua
	-- Add a part to the trove, then destroy the trove,
	-- which will also destroy the part:
	local part = Instance.new("Part")
	trove:Add(part)
	trove:Destroy()

	-- Add a function to the trove:
	trove:Add(function()
		print("Cleanup!")
	end)
	trove:Destroy()

	-- Standard cleanup from table:
	local tbl = {}
	function tbl:Destroy()
		print("Cleanup")
	end
	trove:Add(tbl)

	-- Custom cleanup from table:
	local tbl = {}
	function tbl:DoSomething()
		print("Do something on cleanup")
	end
	trove:Add(tbl, "DoSomething")
	```
]=]
function Trove:Add(object: Object, cleanupMethod: string?): Object
	if self._cleaning then
		error("Cannot call trove:Add() while cleaning", 2)
	end
	local cleanup = GetObjectCleanupFunction(object, cleanupMethod)
	table.insert(self._objects, {
		Object = object,
		CleanupName = cleanup,
	})
	return object
end

--[=[
	@param object any -- Object to remove
	Removes the object from the Trove and cleans it up.

	```lua
	local part = Instance.new("Part")
	trove:Add(part)
	trove:Remove(part)
	```
]=]
function Trove:Remove(object: Object): boolean
	if self._cleaning then
		error("Cannot call trove:Remove() while cleaning", 2)
	end
	return self:_findAndRemoveFromObjects(object, true)
end

--[=[
	Cleans up all objects in the trove. This is
	similar to calling `Remove` on each object
	within the trove. The ordering of the objects
	removed is _not_ guaranteed.
]=]
function Trove:Clean(): ()
	if self._cleaning then
		return
	end
	self._cleaning = true
	for _, obj: CachedObject in self._objects do
		self:_cleanupObject(obj.Object, obj.CleanupName)
	end
	table.clear(self._objects)
	self._cleaning = false
end

function Trove:_findAndRemoveFromObjects(object: any, cleanup: boolean): boolean
	local objects = self._objects
	for i, obj in ipairs(objects) do
		if obj[1] == object then
			local n = #objects
			objects[i] = objects[n]
			objects[n] = nil
			if cleanup then
				self:_cleanupObject(obj[1], obj[2])
			end
			return true
		end
	end
	return false
end

function Trove:_cleanupObject(object: Object, cleanupMethod: string): ()
	if cleanupMethod == FN_MARKER then
		(object :: () -> ())()
	elseif cleanupMethod == THREAD_MARKER then
<<<<<<< HEAD
		coroutine.close(object :: thread)
=======
		pcall(task.cancel, object)
>>>>>>> 19fc2de4
	else
		(object :: {})[cleanupMethod](object)
	end
end

--[=[
	@param instance Instance
	@return RBXScriptConnection
	Attaches the trove to a Roblox instance. Once this
	instance is removed from the game (parent or ancestor's
	parent set to `nil`), the trove will automatically
	clean up.

	:::caution
	Will throw an error if `instance` is not a descendant
	of the game hierarchy.
	:::
]=]
function Trove:AttachToInstance(instance: Instance): Object
	if self._cleaning then
		error("Cannot call trove:AttachToInstance() while cleaning", 2)
	elseif not instance:IsDescendantOf(game) then
		error("Instance is not a descendant of the game hierarchy", 2)
	end
	return self:Connect(instance.Destroying, function()
		self:Destroy()
	end)
end

--[=[
	Alias for `trove:Clean()`.
]=]
function Trove:Destroy(): ()
	self:Clean()
end

return Trove<|MERGE_RESOLUTION|>--- conflicted
+++ resolved
@@ -372,11 +372,7 @@
 	if cleanupMethod == FN_MARKER then
 		(object :: () -> ())()
 	elseif cleanupMethod == THREAD_MARKER then
-<<<<<<< HEAD
-		coroutine.close(object :: thread)
-=======
-		pcall(task.cancel, object)
->>>>>>> 19fc2de4
+		pcall(task.cancel, object :: thread)
 	else
 		(object :: {})[cleanupMethod](object)
 	end
