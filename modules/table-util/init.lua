--!strict

-- TableUtil
-- Stephen Leitnick
-- September 13, 2017


type Table = {any}
type MapPredicate = (value: any, key: any, tbl: Table) -> any
type FilterPredicate = (value: any, key: any, tbl: Table) -> boolean
type ReducePredicate = (accumulator: any, value: any, key: any, tbl: Table) -> any
type FindCallback = (value: any, key: any, tbl: Table) -> boolean
type IteratorFunc = (tbl: Table, key: any) -> (any?, Table?)

--[=[
	@class TableUtil

	A collection of helpful table utility functions. Many of these functions are carried over from JavaScript or
	Python that are not present in Lua.

	Tables that only work specifically with arrays or dictionaries are marked as such in the documentation.

	:::info Immutability
	All functions (_except_ `SwapRemove`, `SwapRemoveFirstValue`, and `Lock`) treat tables as immutable and will return
	copies of the given table(s) with the operations performed on the copies.
]=]
local TableUtil = {}

local HttpService = game:GetService("HttpService")
local rng = Random.new()


--[=[
	@within TableUtil
	@function Copy
	@param tbl table
	@param deep boolean?
	@return table

	Creates a copy of the given table. By default, a shallow copy is
	performed. For deep copies, a second boolean argument must be
	passed to the function.

	:::caution No cyclical references
	Deep copies are _not_ protected against cyclical references. Passing
	a table with cyclical references _and_ the `deep` parameter set to
	`true` will result in a stack-overflow.
]=]
local function Copy(tbl: Table, deep: boolean?): Table
	if not deep then
		return table.clone(tbl)
	end
	local function DeepCopy(t)
		local tCopy = table.clone(t)
		for k, v in pairs(tCopy) do
			if type(v) == "table" then
				tCopy[k] = DeepCopy(v)
			end
		end
		return tCopy
	end
	return DeepCopy(tbl)
end


--[=[
	@within TableUtil
	@function Sync
	@param source table
	@param template table
	@return table

	Synchronizes the `source` based on the `template`. This will make
	sure that `source` has all of the same keys as `template`, including
	removing keys in `source` that are not present in `template`. This
	is a _deep_ operation, so any nested tables will be synchronized as
	well.

	```lua
	local template = {kills = 0, deaths = 0, xp = 0}
	local data = {kills = 10, experience = 12}
	data = TableUtil.Sync(data, template)
	print(data) --> {kills = 10, deaths = 0, xp = 0}
	```

	:::caution Data Loss Warning
	This is a two-way sync, so the source table will have data
	_removed_ that isn't found in the template table. This can
	be problematic if used for player data, where there might
	be dynamic data added that isn't in the template.

	For player data, use `TableUtil.Reconcile` instead.
]=]
local function Sync(source: Table, template: Table): Table
	assert(type(source) == "table", "First argument must be a table")
	assert(type(template) == "table", "Second argument must be a table")

	local tbl = table.clone(source)

	-- If 'tbl' has something 'template' doesn't, then remove it from 'tbl'
	-- If 'tbl' has something of a different type than 'template', copy from 'template'
	-- If 'template' has something 'tbl' doesn't, then add it to 'tbl'
	for k,v in pairs(tbl) do
		local vTemplate = template[k]
		-- Remove keys not within template:
		if vTemplate == nil then
			tbl[k] = nil
		-- Synchronize data types:
		elseif type(v) ~= type(vTemplate) then
			if type(vTemplate) == "table" then
				tbl[k] = Copy(vTemplate, true)
			else
				tbl[k] = vTemplate
			end
		-- Synchronize sub-tables:
		elseif type(v) == "table" then
			tbl[k] = Sync(v, vTemplate)
		end
	end

	-- Add any missing keys:
	for k,vTemplate in pairs(template) do
		local v = tbl[k]
		if v == nil then
			if type(vTemplate) == "table" then
				tbl[k] = Copy(vTemplate, true)
			else
				tbl[k] = vTemplate
			end
		end

	end

	return tbl
end


--[=[
	@within TableUtil
	@function Reconcile
	@param source table
	@param template table
	@return table

	Performs a one-way sync on the `source` table against the
	`template` table. Any keys found in `template` that are
	not found in `source` will be added to `source`. This is
	useful for syncing player data against data template tables
	to ensure players have all the necessary keys, while
	maintaining existing keys that may no longer be in the
	template.

	This is a deep operation, so nested tables will also be
	properly reconciled.

	```lua
	local template = {kills = 0, deaths = 0, xp = 0}
	local data = {kills = 10, abc = 20}
	local correctedData = TableUtil.Reconcile(data, template)

	print(correctedData) --> {kills = 10, deaths = 0, xp = 0, abc = 30}
	```
]=]
local function Reconcile(source: Table, template: Table): Table
	assert(type(source) == "table", "First argument must be a table")
	assert(type(template) == "table", "Second argument must be a table")

	local tbl = table.clone(source)

	for k,v in pairs(template) do
		local sv = source[k]
		if sv == nil then
			if type(v) == "table" then
				tbl[k] = Copy(v, true)
			else
				tbl[k] = v
			end
		elseif type(sv) == "table" then
			if type(v) == "table" then
				tbl[k] = Reconcile(sv, v)
			else
				tbl[k] = Copy(sv, true)
			end
		end
	end

	return tbl
end


--[=[
	@within TableUtil
	@function SwapRemove
	@param tbl table
	@param index number

	Removes index `index` in the table by swapping the value at `index` with
	the last value in the array, and then trimming off the last
	value from the array.

	This allows removal of the value at `index` in `O(1)` time, but does
	not preserve array ordering. If a value needs to be removed from
	an array, but ordering of the array does not matter, using
	`SwapRemove` is always preferred over `table.remove`.

	In the following example, we remove "B" at index 2. SwapRemove does
	this by moving the last value "E" over top of "B", and then trimming
	off "E" at the end of the array:
	```lua
	local t = {"A", "B", "C", "D", "E"}
	TableUtil.SwapRemove(t, 2) -- Remove "B"
	print(t) --> {"A", "E", "C", "D"}
	```

	:::note Arrays only
	This function works on arrays, but not dictionaries.
]=]
local function SwapRemove(tbl: Table, index: number)
	local last = #tbl
	tbl[index] = tbl[last]
	tbl[last] = nil
end


--[=[
	@within TableUtil
	@function SwapRemoveFirstValue
	@param tbl table
	@param value any
	@return number?

	Performs `table.find(tbl, value)` to find the index of the given
	value, and then performs `TableUtil.SwapRemove` on that index.

	```lua
	local t = {"A", "B", "C", "D", "E"}
	TableUtil.SwapRemoveFirstValue(t, "C")
	print(t) --> {"A", "B", "E", "D"}
	```

	:::note Arrays only
	This function works on arrays, but not dictionaries.
]=]
local function SwapRemoveFirstValue(tbl: Table, value: any): number?
	local index: number? = table.find(tbl, value)
	if index then
		SwapRemove(tbl, index)
	end
	return index
end


--[=[
	@within TableUtil
	@function Map
	@param tbl table
	@param predicate (value: any, key: any, tbl: table) -> newValue: any
	@return table

	Performs a map operation against the given table, which can be used to
	map new values based on the old values at given keys/indices.

	For example:

	```lua
	local t = {A = 10, B = 20, C = 30}
	local t2 = TableUtil.Map(t, function(value, key)
		return value * 2
	end)
	print(t2) --> {A = 20, B = 40, C = 60}
	```
]=]
local function Map(tbl: Table, predicate: MapPredicate): Table
	assert(type(tbl) == "table", "First argument must be a table")
	assert(type(predicate) == "function", "Second argument must be a function")
	local newT = table.create(#tbl)
	for k,v in pairs(tbl) do
		newT[k] = predicate(v, k, tbl)
	end
	return newT
end


--[=[
	@within TableUtil
	@function Filter
	@param tbl table
	@param predicate (value: any, key: any, tbl: table) -> keep: boolean
	@return table

	Performs a filter operation against the given table, which can be used to
	filter out unwanted values from the table.

	For example:

	```lua
	local t = {A = 10, B = 20, C = 30}
	local t2 = TableUtil.Filter(t, function(value, key)
		return value > 15
	end)
	print(t2) --> {B = 40, C = 60}
	```
]=]
local function Filter(tbl: Table, predicate: FilterPredicate): Table
	assert(type(tbl) == "table", "First argument must be a table")
	assert(type(predicate) == "function", "Second argument must be a function")
	local newT = table.create(#tbl)
	if #tbl > 0 then
		local n = 0
		for i,v in ipairs(tbl) do
			if predicate(v, i, tbl) then
				n += 1
				newT[n] = v
			end
		end
	else
		for k,v in pairs(tbl) do
			if predicate(v, k, tbl) then
				newT[k] = v
			end
		end
	end
	return newT
end


--[=[
	@within TableUtil
	@function Reduce
	@param tbl table
	@param predicate (accumulator: any, value: any, key: any, tbl: table) -> result: any
	@param init any?
	@return any

	Performs a reduce operation against the given table, which can be used to
	reduce the table into a single value. This could be used to sum up a table
	or transform all the values into a compound value of any kind.

	For example:

	```lua
	local t = {10, 20, 30, 40}
	local result = TableUtil.Reduce(t, function(accum, value)
		return accum + value
	end)
	print(result) --> 100
	```
]=]
local function Reduce(tbl: Table, predicate: ReducePredicate, init: any?): any
	assert(type(tbl) == "table", "First argument must be a table")
	assert(type(predicate) == "function", "Second argument must be a function")
	local result = init
	if #tbl > 0 then
		local start = 1
		if init == nil then
			result = tbl[1]
			start = 2
		end
		for i = start,#tbl do
			result = predicate(result, tbl[i], i, tbl)
		end
	else
		local start = nil
		if init == nil then
			result = next(tbl)
			start = result
		end
		for k,v in next,tbl,start do
			result = predicate(result, v, k, tbl)
		end
	end
	return result
end


--[=[
	@within TableUtil
	@function Assign
	@param target table
	@param ... table
	@return table

	Copies all values of the given tables into the `target` table.

	```lua
	local t = {A = 10}
	local t2 = {B = 20}
	local t3 = {C = 30, D = 40}
	local newT = TableUtil.Assign(t, t2, t3)
	print(newT) --> {A = 10, B = 20, C = 30, D = 40}
	```
]=]
local function Assign(target: Table, ...: Table): Table
	local tbl = table.clone(target)
	for _,src in ipairs({...}) do
		for k,v in pairs(src) do
			tbl[k] = v
		end
	end
	return tbl
end


--[=[
	@within TableUtil
	@function Extend
	@param target table
	@param extension table
	@return table

	Extends the target array with the extension array.

	```lua
	local t = {10, 20, 30}
	local t2 = {30, 40, 50}
	local tNew = TableUtil.Extend(t, t2)
	print(tNew) --> {10, 20, 30, 30, 40, 50}
	```

	:::note Arrays only
	This function works on arrays, but not dictionaries.
]=]
local function Extend(target: Table, extension: Table): Table
	local tbl = table.clone(target)
	for _,v in ipairs(extension) do
		table.insert(tbl, v)
	end
	return tbl
end


--[=[
	@within TableUtil
	@function Reverse
	@param tbl table
	@return table

	Reverses the array.

	```lua
	local t = {1, 5, 10}
	local tReverse = TableUtil.Reverse(t)
	print(tReverse) --> {10, 5, 1}
	```

	:::note Arrays only
	This function works on arrays, but not dictionaries.
]=]
local function Reverse(tbl: Table): Table
	local n = #tbl
	local tblRev = table.create(n)
	for i = 1,n do
		tblRev[i] = tbl[n - i + 1]
	end
	return tblRev
end


--[=[
	@within TableUtil
	@function Shuffle
	@param tbl table
	@param rngOverride Random?
	@return table

	Shuffles the table.

	```lua
	local t = {1, 2, 3, 4, 5, 6, 7, 8, 9}
	local shuffled = TableUtil.Shuffle(t)
	print(shuffled) --> e.g. {9, 4, 6, 7, 3, 1, 5, 8, 2}
	```

	:::note Arrays only
	This function works on arrays, but not dictionaries.
]=]
local function Shuffle(tbl: Table, rngOverride: Random?): Table
	assert(type(tbl) == "table", "First argument must be a table")
	local shuffled = table.clone(tbl)
	local random = if typeof(rngOverride) == "Random" then rngOverride else rng
	for i = #tbl, 2, -1 do
		local j = random:NextInteger(1, i)
		shuffled[i], shuffled[j] = shuffled[j], shuffled[i]
	end
	return shuffled
end


--[=[
	@within TableUtil
	@function Sample
	@param tbl table
	@param size number
	@param rngOverride Random?
	@return table

	Returns a random sample of the table.

	```lua
	local t = {1, 2, 3, 4, 5, 6, 7, 8, 9}
	local sample = TableUtil.Sample(t, 3)
	print(sample) --> e.g. {6, 2, 5}
	```

	:::note Arrays only
	This function works on arrays, but not dictionaries.
]=]
local function Sample(tbl: Table, size: number, rngOverride: Random?): Table
	assert(type(tbl) == "table", "First argument must be a table")
	assert(type(size) == "number", "Second argument must be a number")
	local shuffled = table.clone(tbl)
	local random = if typeof(rngOverride) == "Random" then rngOverride else rng
	local len = #tbl
	size = math.clamp(size, 1, len)
	for i = 1,size do
		local j = random:NextInteger(i, len)
		shuffled[i], shuffled[j] = shuffled[j], shuffled[i]
	end
	return table.move(shuffled, 1, size, 1, table.create(size))
end


--[=[
	@within TableUtil
	@function Flat
	@param tbl table
	@param depth number?
	@return table

	Returns a new table where all sub-arrays have been
	bubbled up to the top. The depth at which the scan
	is performed is dictated by the `depth` parameter,
	which is set to `1` by default.

	```lua
	local t = {{10, 20}, {90, 100}, {30, 15}}
	local flat = TableUtil.Flat(t)
	print(flat) --> {10, 20, 90, 100, 30, 15}
	```

	:::note Arrays only
	This function works on arrays, but not dictionaries.
]=]
local function Flat(tbl: Table, depth: number?): Table
	local maxDepth: number = if type(depth) == "number" then depth else 1
	local flatTbl = table.create(#tbl)
	local function Scan(t: Table, d: number)
		for _,v in ipairs(t) do
			if type(v) == "table" and d < maxDepth then
				Scan(v, d + 1)
			else
				table.insert(flatTbl, v)
			end
		end
	end
	Scan(tbl, 0)
	return flatTbl
end


--[=[
	@within TableUtil
	@function FlatMap
	@param tbl table
	@param predicate (value: any, key: any, tbl: table) -> newValue: any
	@return table

	Calls `TableUtil.Map` on the given table and predicate, and then
	calls `TableUtil.Flat` on the result from the map operation.

	```lua
	local t = {10, 20, 30}
	local result = TableUtil.FlatMap(t, function(value)
		return {value, value * 2}
	end)
	print(result) --> {10, 20, 20, 40, 30, 60}
	```

	:::note Arrays only
	This function works on arrays, but not dictionaries.
]=]
local function FlatMap(tbl: Table, predicate: MapPredicate): Table
	return Flat(Map(tbl, predicate))
end


--[=[
	@within TableUtil
	@function Keys
	@param tbl table
	@return table

	Returns an array with all the keys in the table.

	```lua
	local t = {A = 10, B = 20, C = 30}
	local keys = TableUtil.Keys(t)
	print(keys) --> {"A", "B", "C"}
	```

	:::caution Ordering
	The ordering of the keys is never guaranteed. If order is imperative, call
	`table.sort` on the resulting `keys` array.
	```lua
	local keys = TableUtil.Keys(t)
	table.sort(keys)
	```
]=]
local function Keys(tbl: Table): Table
	local keys = table.create(#tbl)
	for k in pairs(tbl) do
		table.insert(keys, k)
	end
	return keys
end


--[=[
	@within TableUtil
	@function Values
	@param tbl table
	@return table

	Returns an array with all the values in the table.

	```lua
	local t = {A = 10, B = 20, C = 30}
	local values = TableUtil.Values(t)
	print(values) --> {10, 20, 30}
	```

	:::caution Ordering
	The ordering of the values is never guaranteed. If order is imperative, call
	`table.sort` on the resulting `values` array.
	```lua
	local values = TableUtil.Values(t)
	table.sort(values)
	```
]=]
local function Values(tbl: Table): Table
	local values = table.create(#tbl)
	for _, v in pairs(tbl) do
		table.insert(values, v)
	end
	return values
end


--[=[
	@within TableUtil
	@function Find
	@param tbl table
	@param callback (value: any, key: any, tbl: table) -> boolean
	@return (value: any?, key: any?)

	Performs a linear scan across the table and calls `callback` on
	each item in the array. Returns the value and key of the first
	pair in which the callback returns `true`.

	```lua
	local t = {
		{Name = "Bob", Age = 20};
		{Name = "Jill", Age = 30};
		{Name = "Ann", Age = 25};
	}

	-- Find first person who has a name starting with J:
	local firstPersonWithJ = TableUtil.Find(t, function(person)
		return person.Name:sub(1, 1):lower() == "j"
	end)

	print(firstPersonWithJ) --> {Name = "Jill", Age = 30}
	```

	:::caution Dictionary Ordering
	While `Find` can also be used with dictionaries, dictionary ordering is never
	guaranteed, and thus the result could be different if there are more
	than one possible matches given the data and callback function.
]=]
local function Find(tbl: Table, callback: FindCallback): (any?, any?)
	for k,v in pairs(tbl) do
		if callback(v, k, tbl) then
			return v, k
		end
	end
	return nil, nil
end


--[=[
	@within TableUtil
	@function Every
	@param tbl table
	@param callback (value: any, key: any, tbl: table) -> boolean
	@return boolean

	Returns `true` if the `callback` also returns `true` for _every_
	item in the table.

	```lua
	local t = {10, 20, 40, 50, 60}

	local allAboveZero = TableUtil.Every(t, function(value)
		return value > 0
	end)

	print("All above zero:", allAboveZero) --> All above zero: true
	```
]=]
local function Every(tbl: Table, callback: FindCallback): boolean
	for k,v in pairs(tbl) do
		if not callback(v, k, tbl) then
			return false
		end
	end
	return true
end


--[=[
	@within TableUtil
	@function Some
	@param tbl table
	@param callback (value: any, key: any, tbl: table) -> boolean
	@return boolean

	Returns `true` if the `callback` also returns `true` for _at least
	one_ of the items in the table.

	```lua
	local t = {10, 20, 40, 50, 60}

	local someBelowTwenty = TableUtil.Some(t, function(value)
		return value < 20
	end)

	print("Some below twenty:", someBelowTwenty) --> Some below twenty: true
	```
]=]
local function Some(tbl: Table, callback: FindCallback): boolean
	for k,v in pairs(tbl) do
		if callback(v, k, tbl) then
			return true
		end
	end
	return false
end


--[=[
	@within TableUtil
	@function Truncate
	@param tbl table
	@param length number
	@return table

	Returns a new table truncated to the length of `length`. Any length
	equal or greater than the current length will simply return a
	shallow copy of the table.

	```lua
	local t = {10, 20, 30, 40, 50, 60, 70, 80}
	local tTruncated = TableUtil.Truncate(t, 3)
	print(tTruncated) --> {10, 20, 30}
	```
]=]
<<<<<<< HEAD
local function Truncate(tbl: Table, length: number): Table
	return table.move(tbl, 1, length, 1, table.create(length))
=======
local function Truncate(tbl: Table, len: number): Table
	local n = #tbl
	len = math.clamp(len, 1, n)
	if len == n then
		return table.clone(tbl)
	end
	return table.move(tbl, 1, len, 1, table.create(len))
>>>>>>> 0b890466
end


--[=[
	@within TableUtil
	@function Zip
	@param ... table
	@return (iter: (tbl: table, key: any) -> (key: any?, values: table?), tbl: table, startIndex: any?)

	Returns an iterator that can scan through multiple tables at the same time side-by-side, matching
	against shared keys/indices.

	```lua
	local t1 = {10, 20, 30, 40, 50}
	local t2 = {60, 70, 80, 90, 100}

	for key,values in TableUtil.Zip(t1, t2) do
		print(key, values)
	end

	--[[
		Outputs:
		1 {10, 60}
		2 {20, 70}
		3 {30, 80}
		4 {40, 90}
		5 {50, 100}
	--]]
	```
]=]
local function Zip(...): (IteratorFunc, Table, any?)
	assert(select("#", ...) > 0, "Must supply at least 1 table")
	local function ZipIteratorArray(all: Table, k: number): (number?, {any}?)
		k += 1
		local values = {}
		for i,t in ipairs(all) do
			local v = t[k]
			if v ~= nil then
				values[i] = v
			else
				return nil, nil
			end
		end
		return k, values
	end
	local function ZipIteratorMap(all: Table, k: any): (number?, {any}?)
		local values = {}
		for i,t in ipairs(all) do
			local v = next(t, k)
			if v ~= nil then
				values[i] = v
			else
				return nil, nil
			end
		end
		return k, values
	end
	local all = {...}
	if #all[1] > 0 then
		return ZipIteratorArray, all, 0
	else
		return ZipIteratorMap, all, nil
	end
end


--[=[
	@within TableUtil
	@function Lock
	@param tbl table
	@return table

	Locks the table using `table.freeze`, as well as any
	nested tables within the given table. This will lock
	the whole deep structure of the table, disallowing any
	further modifications.

	```lua
	local tbl = {xyz = {abc = 32}}
	tbl.xyz.abc = 28 -- Works fine
	TableUtil.Lock(tbl)
	tbl.xyz.abc = 64 -- Will throw an error (cannot modify readonly table)
	```
]=]
local function Lock(tbl: Table): Table
	local function Freeze(t: Table)
		for k,v in pairs(t) do
			if type(v) == "table" then
				t[k] = Freeze(v)
			end
		end
		return table.freeze(t)
	end
	return Freeze(tbl)
end


--[=[
	@within TableUtil
	@function IsEmpty
	@param tbl table
	@return boolean

	Returns `true` if the given table is empty. This is
	simply performed by checking if `next(tbl)` is `nil`
	and works for both arrays and dictionaries. This is
	useful when needing to check if a table is empty but
	not knowing if it is an array or dictionary.

	```lua
	TableUtil.IsEmpty({}) -- true
	TableUtil.IsEmpty({"abc"}) -- false
	TableUtil.IsEmpty({abc = 32}) -- false
	```
]=]
local function IsEmpty(tbl: Table): boolean
	return next(tbl) == nil
end


--[=[
	@within TableUtil
	@function EncodeJSON
	@param input any
	@return string

	Proxy for [`HttpService:JSONEncode`](https://developer.roblox.com/en-us/api-reference/function/HttpService/JSONEncode).
]=]
local function EncodeJSON(input: any): string
	return HttpService:JSONEncode(input)
end


--[=[
	@within TableUtil
	@function DecodeJSON
	@param input string
	@return any

	Proxy for [`HttpService:JSONDecode`](https://developer.roblox.com/en-us/api-reference/function/HttpService/JSONDecode).
]=]
local function DecodeJSON(input: string): any
	return HttpService:JSONDecode(input)
end


TableUtil.Copy = Copy
TableUtil.Sync = Sync
TableUtil.Reconcile = Reconcile
TableUtil.SwapRemove = SwapRemove
TableUtil.SwapRemoveFirstValue = SwapRemoveFirstValue
TableUtil.Map = Map
TableUtil.Filter = Filter
TableUtil.Reduce = Reduce
TableUtil.Assign = Assign
TableUtil.Extend = Extend
TableUtil.Reverse = Reverse
TableUtil.Shuffle = Shuffle
TableUtil.Sample = Sample
TableUtil.Flat = Flat
TableUtil.FlatMap = FlatMap
TableUtil.Keys = Keys
TableUtil.Values = Values
TableUtil.Find = Find
TableUtil.Every = Every
TableUtil.Some = Some
TableUtil.Truncate = Truncate
TableUtil.Zip = Zip
TableUtil.Lock = Lock
TableUtil.IsEmpty = IsEmpty
TableUtil.EncodeJSON = EncodeJSON
TableUtil.DecodeJSON = DecodeJSON

return TableUtil<|MERGE_RESOLUTION|>--- conflicted
+++ resolved
@@ -764,18 +764,13 @@
 	print(tTruncated) --> {10, 20, 30}
 	```
 ]=]
-<<<<<<< HEAD
 local function Truncate(tbl: Table, length: number): Table
+	local n = #tbl
+	length = math.clamp(length, 1, n)
+	if length == n then
+		return table.clone(tbl)
+	end
 	return table.move(tbl, 1, length, 1, table.create(length))
-=======
-local function Truncate(tbl: Table, len: number): Table
-	local n = #tbl
-	len = math.clamp(len, 1, n)
-	if len == n then
-		return table.clone(tbl)
-	end
-	return table.move(tbl, 1, len, 1, table.create(len))
->>>>>>> 0b890466
 end
 
 
